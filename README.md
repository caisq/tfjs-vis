--- conflicted
+++ resolved
@@ -173,15 +173,8 @@
 
 Renders a barchart.
 
-<<<<<<< HEAD
-<<<<<<< HEAD
-* @param data Data in the following format, (an array of objects)
-=======
+
 * @param data Data in the following format:
->>>>>>> add-table-and-histogram
-=======
-* @param data Data in the following format:
->>>>>>> 13a0fd6c
   * `[ {index: number, value: number} ... ]`
 * @param container A `Surface` or `HTMLElement` in which to draw the barchart. Note thatthis chart expects to have complete control over the contents of the container and can clear its contents at will.
 * @param opts optional parameters
@@ -197,14 +190,7 @@
 Renders a table.
 
 * @param data Data in the following format
-<<<<<<< HEAD
   * `{ headers: string[], values:  any[][], }`
-=======
-  * {
-    headers: string[],
-    values:  any[][],
-  }
->>>>>>> 13a0fd6c
   * data.headers are the column names
   * data.values is an array of arrays (one for  each row). The inner
   array length usually matches the length of data.headers else there will be
@@ -216,24 +202,12 @@
                    the contents of the container and can clear its contents
                    at will.
 
-<<<<<<< HEAD
 ## render.histogram(data: [], container: Surface|HTMLElement, opts: {}) => Promise<void>
-=======
-## render.histogram(data: [], container: Surface|HTMLElement, opts: {}) => void
->>>>>>> 13a0fd6c
 
 Renders a Histogram.
 
 * @param data Data in the following format, (an array of objects)
-<<<<<<< HEAD
-<<<<<<< HEAD
-  * `[ {value: number}, ... ]`
-=======
   * `[ {value: number}, ... ]` or `[number]` or `TypedArray`
->>>>>>> add-table-and-histogram
-=======
-  * `[ {value: number}, ... ]` or `[number]` or `TypedArray`
->>>>>>> 13a0fd6c
 * @param container An `HTMLElement` or `Surface` in which to draw the histogram
 * @param opts optional parameters
 * @param opts.width width of chart in px
@@ -253,7 +227,6 @@
         numZeros?: number,
         numNans?: number
       }
-<<<<<<< HEAD
 
 ## render.linechart(data: [], container: Surface|HTMLElement, opts: {}) => Promise<void>
 
@@ -261,7 +234,7 @@
 
 * @param data Data in the following format, (an array of objects)
   * `[ {index: number, value: number, series: string} ... ]`
-* @param container An HTMLElement in which to draw the histogram
+* @param container An HTMLElement in which to draw the chart
 * @param opts optional parameters
 * @param opts.width width of chart in px
 * @param opts.height height of chart in px
@@ -275,11 +248,9 @@
 
 * @param data Data in the following format, (an array of objects)
   * `[ {index: number, value: number, series: string} ... ]`
-* @param container An HTMLElement in which to draw the histogram
+* @param container An HTMLElement in which to draw the chart
 * @param opts optional parameters
 * @param opts.width width of chart in px
 * @param opts.height height of chart in px
 * @param opts.xLabel label for x axis
-* @param opts.yLabel label for y axis
-=======
->>>>>>> 13a0fd6c
+* @param opts.yLabel label for y axis