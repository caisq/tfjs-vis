--- conflicted
+++ resolved
@@ -15,15 +15,11 @@
  * =============================================================================
  */
 
-<<<<<<< HEAD
 import {renderBarchart} from './render/barchart';
-import {visor} from './visor';
 
 const render = {
   barchart: renderBarchart
 };
 
-export {visor, render};
-=======
 export {visor} from './visor';
->>>>>>> d858bef6
+export {render};