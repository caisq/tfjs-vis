--- conflicted
+++ resolved
@@ -150,11 +150,7 @@
       <div id='table-cont'></div>
 
       <script class='show-script'>
-<<<<<<< HEAD
-        {
-=======
-        function renderTable() {
->>>>>>> 13a0fd6c
+        {
           const headers = [
             'Col1',
             'Col 2',
@@ -167,26 +163,15 @@
             ['<strong>7</strong>', true, false],
           ];
 
-<<<<<<< HEAD
-
-=======
-          const container = document.getElementById('table-cont');
->>>>>>> 13a0fd6c
 
           // Render to visor
           const surface = tfvis.visor().surface({ name: 'Table', tab: 'Charts' });
           tfvis.render.table({ headers, values }, surface);
 
           // Render to page
-<<<<<<< HEAD
           const container = document.getElementById('table-cont');
           tfvis.render.table({ headers, values }, container);
         }
-=======
-          tfvis.render.table({ headers, values }, container);
-        }
-        renderTable();
->>>>>>> 13a0fd6c
       </script>
 
       <hr>
@@ -196,25 +181,16 @@
       <div id='histogram-cont'></div>
 
       <script class='show-script'>
-<<<<<<< HEAD
         {
           const data = Array(100).fill(0)
             .map(x => Math.random() * 100 - (Math.random() * 50))
             .map(x => ({ value: x }));
-=======
-        function renderHistogram() {
-          const data = Array(100).fill(0)
-            .map(x => Math.random() * 100 - (Math.random() * 50))
-            .map(x => ({ value: x }));
-          const container = document.getElementById('histogram-cont');
->>>>>>> 13a0fd6c
 
           // Render to visor
           const surface = tfvis.visor().surface({ name: 'Histogram', tab: 'Charts' });
           tfvis.render.histogram(data, surface);
 
           // Render to page
-<<<<<<< HEAD
           const container = document.getElementById('histogram-cont');
           tfvis.render.histogram(data, container);
         }
@@ -276,11 +252,6 @@
           const container = document.getElementById('scatterplot-cont');
           tfvis.render.scatterplot(data, container, { width: 500, height: 500 });
         }
-=======
-          tfvis.render.histogram(data, container);
-        }
-        renderHistogram();
->>>>>>> 13a0fd6c
       </script>
 
       <hr>
