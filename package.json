--- conflicted
+++ resolved
@@ -14,21 +14,12 @@
     "d3-selection": "^1.3.0",
     "glamor": "^2.20.40",
     "glamor-tachyons": "^1.0.0-alpha.1",
-<<<<<<< HEAD
     "preact": "^8.2.9",
     "vega-embed": "^3.18.2"
   },
   "devDependencies": {
     "@tensorflow/tfjs": "^0.12.0",
-    "@types/jest": "^23.3.1",
-    "canvas-prebuilt": "^1.6.5-prerelease.1",
-=======
-    "preact": "8.2.9"
-  },
-  "devDependencies": {
-    "@tensorflow/tfjs": "^0.12.0",
     "@types/jasmine": "^2.8.8",
->>>>>>> b1c7303b
     "clang-format": "~1.2.2",
     "jasmine": "^3.2.0",
     "jasmine-core": "^3.2.0",
